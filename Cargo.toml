[package]
name = "three-d"
version = "0.15.0" # Remember to update example links
authors = ["Asger Nyman Christiansen <asgernyman@gmail.com>"]
edition = "2021"
description = "2D/3D renderer - makes it simple to draw stuff across platforms (including web)"
license = "MIT"
readme = "README.md"
repository = "https://github.com/asny/three-d"
categories = ["graphics", "rendering", "visualization", "wasm", "web-programming"]
keywords = ["3d", "gamedev", "webassembly", "opengl", "webgl"]
exclude = ["/examples", ".gitignore", "index.html"]

[package.metadata.docs.rs]
all-features = true
rustdoc-args = ["--cfg", "docsrs"]
targets = ["x86_64-apple-darwin", "x86_64-unknown-linux-gnu", "x86_64-pc-windows-msvc", "wasm32-unknown-unknown"]

[features]
default = ["window"]
window = ["glutin", "winit", "wasm-bindgen", "serde", "serde-wasm-bindgen", "web-sys"] # Window module
egui-gui = ["egui_glow", "egui", "getrandom"] # Additional GUI features 

[dependencies]
glow = "0.11"
cgmath = "0.18"
three-d-asset = {path="../three-d-asset"}
thiserror = "1"
winit = {version = "0.27", optional = true}
egui = { version = "0.19", optional = true }
egui_glow = { version = "0.19", optional = true }
getrandom = { version = "0.2", features = ["js"], optional = true }

[target.'cfg(not(target_arch = "wasm32"))'.dependencies]
glutin = { version = "0.29", optional = true }

[target.'cfg(target_arch = "wasm32")'.dependencies]
wasm-bindgen = {version = "0.2", optional = true }
serde = { version = "1", features = ["derive"], optional = true }
serde-wasm-bindgen = { version = "0.4", optional = true }
web-sys = { version = "0.3", features = ['Document', 'HtmlCollection', 'HtmlCanvasElement', 'Window'], optional = true }
instant = "0.1.12"

[dev-dependencies]
rand = "0.7"
three-d-asset = {path="../three-d-asset", features = ["hdr", "gltf", "obj", "vol", "pcd", "png", "jpeg", "http", "data-url"] }
tokio = { version = "1", features = ["macros", "rt-multi-thread"] }
noise = {version = "0.6", default-features = false}

[[example]]
name = "triangle"
path = "examples/triangle/src/main.rs"

[[example]]
name = "screen"
path = "examples/screen/src/main.rs"
required-features = ["egui-gui"]

[[example]]
name = "mandelbrot"
path = "examples/mandelbrot/src/main.rs"

[[example]]
name = "shapes2d"
path = "examples/shapes2d/src/main.rs"

[[example]]
name = "shapes"
path = "examples/shapes/src/main.rs"

[[example]]
<<<<<<< HEAD
name = "animation"
path = "examples/animation/src/main.rs"
=======
name = "instanced_shapes"
path = "examples/instanced_shapes/src/main.rs"
required-features = ["egui-gui"]
>>>>>>> 966a4ede

[[example]]
name = "sprites"
path = "examples/sprites/src/main.rs"

[[example]]
name = "texture"
path = "examples/texture/src/main.rs"

[[example]]
name = "volume"
path = "examples/volume/src/main.rs"
required-features = ["egui-gui"]

[[example]]
name = "point_cloud"
path = "examples/point_cloud/src/main.rs"

[[example]]
name = "picking"
path = "examples/picking/src/main.rs"

[[example]]
name = "environment"
path = "examples/environment/src/main.rs"
required-features = ["egui-gui"]

[[example]]
name = "pbr"
path = "examples/pbr/src/main.rs"
required-features = ["egui-gui"]

[[example]]
name = "lighting"
path = "examples/lighting/src/main.rs"
required-features = ["egui-gui"]

[[example]]
name = "lights"
path = "examples/lights/src/main.rs"
required-features = ["egui-gui"]

[[example]]
name = "image"
path = "examples/image/src/main.rs"
required-features = ["egui-gui"]

[[example]]
name = "fog"
path = "examples/fog/src/main.rs"

[[example]]
name = "fireworks"
path = "examples/fireworks/src/main.rs"

[[example]]
name = "terrain"
path = "examples/terrain/src/main.rs"
required-features = ["egui-gui"]

[[example]]
name = "statues"
path = "examples/statues/src/main.rs"
required-features = ["egui-gui"]

[[example]]
name = "wireframe"
path = "examples/wireframe/src/main.rs"

[[example]]
name = "forest"
path = "examples/forest/src/main.rs"

[[example]]
name = "normals"
path = "examples/normals/src/main.rs"

[[example]]
name = "headless"
path = "examples/headless/src/main.rs"

[[example]]
name = "logo"
path = "examples/logo/src/main.rs"<|MERGE_RESOLUTION|>--- conflicted
+++ resolved
@@ -69,14 +69,13 @@
 path = "examples/shapes/src/main.rs"
 
 [[example]]
-<<<<<<< HEAD
-name = "animation"
-path = "examples/animation/src/main.rs"
-=======
 name = "instanced_shapes"
 path = "examples/instanced_shapes/src/main.rs"
 required-features = ["egui-gui"]
->>>>>>> 966a4ede
+
+[[example]]
+name = "animation"
+path = "examples/animation/src/main.rs"
 
 [[example]]
 name = "sprites"
