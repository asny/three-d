--- conflicted
+++ resolved
@@ -8,8 +8,6 @@
 
 use thiserror::Error;
 ///
-<<<<<<< HEAD
-=======
 /// Error from the [window](crate::window) module.
 ///
 #[derive(Error, Debug)]
@@ -24,7 +22,6 @@
 }
 
 ///
->>>>>>> f030de91
 /// Default window and event handler for easy setup.
 ///
 pub struct Window {
