--- conflicted
+++ resolved
@@ -48,13 +48,7 @@
 
 impl Window {
     pub fn new(settings: WindowSettings) -> Result<Window> {
-<<<<<<< HEAD
-        let websys_window = web_sys::window().ok_or(WindowError::WindowCreationError {
-            message: "Unable to create web window".to_string(),
-        })?;
-=======
         let websys_window = web_sys::window().ok_or(CanvasError::WindowMissing)?;
->>>>>>> f030de91
         let document = websys_window
             .document()
             .ok_or(CanvasError::DocumentMissing)?;
@@ -85,15 +79,9 @@
     /// If there is no canvas specified using the set_canvas function and no default canvas is found, this will return an error.
     ///
     pub fn canvas(&self) -> Result<&web_sys::HtmlCanvasElement> {
-<<<<<<< HEAD
-        self.canvas.as_ref().ok_or(WindowError::CanvasError {
-            message: "Could not find a canvas.".to_string(),
-        })
-=======
         self.canvas
             .as_ref()
             .ok_or(Box::new(CanvasError::CanvasMissing))
->>>>>>> f030de91
     }
 
     ///
@@ -106,13 +94,7 @@
     }
 
     pub fn size(&self) -> Result<(u32, u32)> {
-<<<<<<< HEAD
-        let canvas = self.canvas.as_ref().ok_or(WindowError::CanvasError {
-            message: "Could not find a canvas.".to_string(),
-        })?;
-=======
         let canvas = self.canvas.as_ref().ok_or(CanvasError::CanvasMissing)?;
->>>>>>> f030de91
         Ok((canvas.width(), canvas.height()))
     }
 
@@ -222,13 +204,7 @@
     }
 
     fn set_canvas_size(&self) -> Result<()> {
-<<<<<<< HEAD
-        let canvas = self.canvas.as_ref().ok_or(WindowError::CanvasError {
-            message: "Could not find a canvas.".to_string(),
-        })?;
-=======
         let canvas = self.canvas.as_ref().ok_or(CanvasError::CanvasMissing)?;
->>>>>>> f030de91
         let (window_width, window_height) = (
             self.window.inner_width().unwrap().as_f64().unwrap() as u32,
             self.window.inner_height().unwrap().as_f64().unwrap() as u32,
@@ -299,14 +275,7 @@
         Ok(())
     }
 
-<<<<<<< HEAD
-    fn add_mouseleave_event_listener(
-        &mut self,
-        input: Rc<RefCell<Input>>,
-    ) -> Result<()> {
-=======
     fn add_mouseleave_event_listener(&mut self, input: Rc<RefCell<Input>>) -> Result<()> {
->>>>>>> f030de91
         let closure = Closure::wrap(Box::new(move |event: web_sys::MouseEvent| {
             if !event.default_prevented() {
                 let mut input = input.borrow_mut();
@@ -327,14 +296,7 @@
         Ok(())
     }
 
-<<<<<<< HEAD
-    fn add_mouseenter_event_listener(
-        &mut self,
-        input: Rc<RefCell<Input>>,
-    ) -> Result<()> {
-=======
     fn add_mouseenter_event_listener(&mut self, input: Rc<RefCell<Input>>) -> Result<()> {
->>>>>>> f030de91
         let closure = Closure::wrap(Box::new(move |event: web_sys::MouseEvent| {
             if !event.default_prevented() {
                 let mut input = input.borrow_mut();
@@ -354,14 +316,7 @@
         Ok(())
     }
 
-<<<<<<< HEAD
-    fn add_mousedown_event_listener(
-        &mut self,
-        input: Rc<RefCell<Input>>,
-    ) -> Result<()> {
-=======
     fn add_mousedown_event_listener(&mut self, input: Rc<RefCell<Input>>) -> Result<()> {
->>>>>>> f030de91
         let closure = Closure::wrap(Box::new(move |event: web_sys::MouseEvent| {
             if !event.default_prevented() {
                 let mut input = input.borrow_mut();
@@ -431,14 +386,7 @@
         Ok(())
     }
 
-<<<<<<< HEAD
-    fn add_mousemove_event_listener(
-        &mut self,
-        input: Rc<RefCell<Input>>,
-    ) -> Result<()> {
-=======
     fn add_mousemove_event_listener(&mut self, input: Rc<RefCell<Input>>) -> Result<()> {
->>>>>>> f030de91
         let closure = Closure::wrap(Box::new(move |event: web_sys::MouseEvent| {
             if !event.default_prevented() {
                 let mut input = input.borrow_mut();
@@ -472,14 +420,7 @@
         Ok(())
     }
 
-<<<<<<< HEAD
-    fn add_mousewheel_event_listener(
-        &mut self,
-        input: Rc<RefCell<Input>>,
-    ) -> Result<()> {
-=======
     fn add_mousewheel_event_listener(&mut self, input: Rc<RefCell<Input>>) -> Result<()> {
->>>>>>> f030de91
         let closure = Closure::wrap(Box::new(move |event: web_sys::WheelEvent| {
             if !event.default_prevented() {
                 let mut input = input.borrow_mut();
@@ -502,14 +443,7 @@
         Ok(())
     }
 
-<<<<<<< HEAD
-    fn add_touchstart_event_listener(
-        &mut self,
-        input: Rc<RefCell<Input>>,
-    ) -> Result<()> {
-=======
     fn add_touchstart_event_listener(&mut self, input: Rc<RefCell<Input>>) -> Result<()> {
->>>>>>> f030de91
         let closure = Closure::wrap(Box::new(move |event: web_sys::TouchEvent| {
             if !event.default_prevented() {
                 let mut input = input.borrow_mut();
@@ -553,14 +487,7 @@
         Ok(())
     }
 
-<<<<<<< HEAD
-    fn add_touchend_event_listener(
-        &mut self,
-        input: Rc<RefCell<Input>>,
-    ) -> Result<()> {
-=======
     fn add_touchend_event_listener(&mut self, input: Rc<RefCell<Input>>) -> Result<()> {
->>>>>>> f030de91
         let closure = Closure::wrap(Box::new(move |event: web_sys::TouchEvent| {
             if !event.default_prevented() {
                 let mut input = input.borrow_mut();
@@ -591,14 +518,7 @@
         Ok(())
     }
 
-<<<<<<< HEAD
-    fn add_touchmove_event_listener(
-        &mut self,
-        input: Rc<RefCell<Input>>,
-    ) -> Result<()> {
-=======
     fn add_touchmove_event_listener(&mut self, input: Rc<RefCell<Input>>) -> Result<()> {
->>>>>>> f030de91
         let closure = Closure::wrap(Box::new(move |event: web_sys::TouchEvent| {
             if !event.default_prevented() {
                 let mut input = input.borrow_mut();
@@ -657,14 +577,7 @@
         Ok(())
     }
 
-<<<<<<< HEAD
-    fn add_key_down_event_listener(
-        &mut self,
-        input: Rc<RefCell<Input>>,
-    ) -> Result<()> {
-=======
     fn add_key_down_event_listener(&mut self, input: Rc<RefCell<Input>>) -> Result<()> {
->>>>>>> f030de91
         let closure = Closure::wrap(Box::new(move |event: web_sys::KeyboardEvent| {
             if !event.default_prevented() {
                 let mut input = input.borrow_mut();
