//!
//! Default windows for easy setup and event handling.
//! Currently [glutin](https://crates.io/crates/glutin/main.rs) for cross-platform desktop
//! and canvas using [wasm-bindgen](https://rustwasm.github.io/wasm-bindgen/) for web, but
//! can be replaced by any other window with similar functionality. Also contains camera control utilities.
//!

mod settings;
#[doc(inline)]
pub use settings::*;

<<<<<<< HEAD
pub mod control;
pub use control::*;

mod winit_window;
=======
#[cfg(not(target_arch = "wasm32"))]
mod glutin_window;
>>>>>>> 9914fc1e
#[doc(inline)]
pub use winit_window::*;

#[cfg(not(target_arch = "wasm32"))]
mod headless;
#[doc(inline)]
#[cfg(not(target_arch = "wasm32"))]
pub use headless::*;

use thiserror::Error;
///
/// Error in the [window](crate::window) module.
///
#[cfg(not(target_arch = "wasm32"))]
#[derive(Error, Debug)]
#[allow(missing_docs)]
pub enum WindowError {
    #[error("failed creating a new window")]
    WindowCreation(#[from] glutin::CreationError),
    #[error("failed creating a new context")]
    ContextCreation(#[from] glutin::ContextError),
    #[error("error in three-d")]
    ThreeDError(#[from] CoreError),
    #[error("the number of MSAA samples must be a power of two")]
    InvalidNumberOfMSAASamples,
}

///
/// Error in the [window](crate::window) module.
///
#[cfg(target_arch = "wasm32")]
#[derive(Error, Debug)]
#[allow(missing_docs)]
pub enum WindowError {
    #[error("failed to create a new winit window")]
    WinitError(#[from] winit::error::OsError),
    #[error("failed creating a new window")]
    WindowCreation,
    #[error("unable to get document from canvas")]
    DocumentMissing,
    #[error("unable to convert canvas to html canvas: {0}")]
    CanvasConvertFailed(String),
    #[error("unable to get webgl2 context for the given canvas, maybe the browser doesn't support WebGL2{0}")]
    WebGL2NotSupported(String),
    #[error("unable to get EXT_color_buffer_float extension for the given canvas, maybe the browser doesn't support EXT_color_buffer_float: {0}")]
    ColorBufferFloatNotSupported(String),
    #[error("unable to get OES_texture_float extension for the given canvas, maybe the browser doesn't support OES_texture_float: {0}")]
    OESTextureFloatNotSupported(String),
    #[error("error in three-d")]
    ThreeDError(#[from] CoreError),
}

use crate::control::*;
use crate::core::*;

///
/// Input from the window to the rendering (and whatever else needs it) each frame.
///
#[derive(Clone, Debug)]
pub struct FrameInput {
    /// A list of [events](crate::Event) which has occurred since last frame.
    pub events: Vec<Event>,

    /// Milliseconds since last frame.
    pub elapsed_time: f64,

    /// Milliseconds accumulated time since start.
    pub accumulated_time: f64,

    /// Viewport of the window in physical pixels (the size of the screen [RenderTarget] which is returned from [FrameInput::screen]).
    pub viewport: Viewport,

    /// Width of the window in logical pixels.
    pub window_width: u32,

    /// Height of the window in logical pixels.
    pub window_height: u32,

    /// Number of physical pixels for each logical pixel.
    pub device_pixel_ratio: f64,

    /// Whether or not this is the first frame.
    pub first_frame: bool,

    /// The graphics context for the window.
    pub context: Context,
}

impl FrameInput {
    ///
    /// Returns the screen render target, which is used for drawing to the screen, for this window.
    /// Same as
    ///
    /// ```notrust
    /// RenderTarget::screen(&frame_input.context, frame_input.viewport.width, frame_input.viewport.height)
    /// ```
    ///
    pub fn screen(&self) -> RenderTarget {
        RenderTarget::screen(&self.context, self.viewport.width, self.viewport.height)
    }
}

///
/// Output from the rendering to the window each frame.
///
#[derive(Clone, Debug)]
pub struct FrameOutput {
    ///
    /// If this is true:
    /// - On desktop, the window is closed and the renderloop is stopped.
    /// - On web, the render loop is stopped, the event handlers are removed and the `Window` dropped. Note that the canvas is not removed.
    ///
    pub exit: bool,

    ///
    /// Swaps the back and front buffer if this is true.
    /// Set this to true if something have been rendered this frame and you want to display it.
    /// Set it to false if nothing have been rendered this frame, for example if nothing has changed,
    /// and you want to reuse the image from an old frame.
    /// Currently ignored on web, since it does not use double buffering.
    ///
    pub swap_buffers: bool,

    ///
    /// Whether to stop the render loop until next event.
    ///
    pub wait_next_event: bool,
}

impl Default for FrameOutput {
    fn default() -> Self {
        Self {
            exit: false,
            swap_buffers: true,
            wait_next_event: false,
        }
    }
}<|MERGE_RESOLUTION|>--- conflicted
+++ resolved
@@ -9,15 +9,10 @@
 #[doc(inline)]
 pub use settings::*;
 
-<<<<<<< HEAD
 pub mod control;
 pub use control::*;
 
 mod winit_window;
-=======
-#[cfg(not(target_arch = "wasm32"))]
-mod glutin_window;
->>>>>>> 9914fc1e
 #[doc(inline)]
 pub use winit_window::*;
 
